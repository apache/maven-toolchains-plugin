--- conflicted
+++ resolved
@@ -26,9 +26,13 @@
     <menu name="Overview">
       <item name="Introduction" href="index.html"/>
       <item name="Goals" href="plugin-info.html">
+        <item name="toolchains:select-jdk-toolchain" href="select-jdk-toolchain-mojo.html"/>
         <item name="toolchains:toolchain" href="toolchain-mojo.html"/>
+        <item name="toolchains:display-discovered-jdk-toolchains-xml" href="display-discovered-jdk-toolchains-xml-mojo.html"/>
+        <item name="toolchains:generate-jdk-toolchains-xml" href="generate-jdk-toolchains-xml-mojo.html"/>
       </item>
       <item name="Usage" href="usage.html">
+        <item name="Discovery mechanism" href="toolchains/discovery.html"/>
         <item name="Standard Toolchains" href="toolchains/index.html"/>
         <item name="JDK Standard Toolchain" href="toolchains/jdk.html"/>
         <item name="Custom Toolchains" href="toolchains/custom.html"/>
@@ -37,15 +41,6 @@
       <item name="License" href="http://www.apache.org/licenses/"/>
       <item name="Download" href="download.html"/>
     </menu>
-<<<<<<< HEAD
-    <menu name="Toolchains">
-      <item name="Discovery mechanism" href="toolchains/discovery.html"/>
-      <item name="Standard Toolchains" href="toolchains/index.html"/>
-      <item name="JDK Standard Toolchain" href="toolchains/jdk.html"/>
-      <item name="Custom Toolchains" href="toolchains/custom.html"/>
-    </menu>
-=======
->>>>>>> 98ada555
     <!--menu name="Resources">
       <item name="Maven 2.0.x Version Range Syntax" href="http://maven.apache.org/plugins/maven-enforcer-plugin/rules/versionRanges.html" />
     </menu-->
