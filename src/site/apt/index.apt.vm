--- conflicted
+++ resolved
@@ -50,11 +50,7 @@
 
   The previous <<<toolchain>>> goal is still available:
 
-<<<<<<< HEAD
-    * {{{./toolchain-mojo.html}toolchains:toolchain}} checks that toolchains requirements are met by currently configured toolchains.
-=======
-  * {{{./toolchain-mojo.html}toolchains:toolchain}} selects a toolchain based on configured requirements and stores it in build context for later retrieval by other plugins.
->>>>>>> 98ada555
+    * {{{./toolchain-mojo.html}toolchains:toolchain}} selects a toolchain based on configured requirements and stores it in build context for later retrieval by other plugins.
 
 * Usage
 
