--- conflicted
+++ resolved
@@ -106,7 +106,6 @@
                 buff.append(getToolchainRequirementAsString(type, toolchains.getParams(type)));
             }
 
-<<<<<<< HEAD
             if ( fail )
             {
                 getLog().error( buff.toString() );
@@ -118,12 +117,6 @@
             {
                 getLog().warn( buff.toString() );
             }
-=======
-            getLog().error(buff.toString());
-
-            throw new MojoFailureException(buff.toString() + System.lineSeparator()
-                    + "Please make sure you define the required toolchains in your ~/.m2/toolchains.xml file.");
->>>>>>> 10679a9f
         }
     }
 
